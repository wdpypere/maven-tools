<project xmlns="http://maven.apache.org/POM/4.0.0" xmlns:xsi="http://www.w3.org/2001/XMLSchema-instance" xsi:schemaLocation="http://maven.apache.org/POM/4.0.0 http://maven.apache.org/maven-v4_0_0.xsd">

  <modelVersion>4.0.0</modelVersion>

  <artifactId>build-profile</artifactId>
  <packaging>pom</packaging>

  <name>build-profile</name>
  <url>http://quattor.org/cfg-modules/</url>

  <parent>
    <groupId>org.quattor.maven</groupId>
    <artifactId>maven</artifactId>
    <version>1.17-SNAPSHOT</version>
  </parent>

  <properties>

    <project.build.sourceEncoding>UTF-8</project.build.sourceEncoding>
    <maven.build.timestamp.format>yyyyMMdd.HHmm.ss</maven.build.timestamp.format>
    <RELEASE>0.${maven.build.timestamp}</RELEASE>

    <build-info>
      #
      # ${project.artifactId}, ${project.version}, ${maven.build.timestamp}
      #
    </build-info>
  </properties>

  <dependencies>
    <dependency>
      <groupId>org.quattor.maven</groupId>
      <artifactId>assemblies</artifactId>
      <type>tar.gz</type>
      <version>1.17-SNAPSHOT</version>
      <classifier>assemblies</classifier>
    </dependency>
    <dependency>
      <groupId>org.quattor.maven</groupId>
      <artifactId>build-scripts</artifactId>
      <type>tar.gz</type>
      <version>1.17-SNAPSHOT</version>
      <classifier>scripts</classifier>
    </dependency>
  </dependencies>

  <repositories>
    <repository>
      <id>quattor-releases</id>
      <url>http://lapp-repo01.in2p3.fr:8081/nexus/content/repositories/releases/</url>
    </repository>
  </repositories>

  <profiles>

    <profile>

      <id>cfg-module-rpm</id>

      <activation>
        <file>
          <exists>/usr/bin/rpmbuild</exists>
        </file>
      </activation>

      <build>
        <plugins>
          <plugin>
            <groupId>org.codehaus.mojo</groupId>
            <artifactId>rpm-maven-plugin</artifactId>
            <executions>
              <execution>
                <id>build-rpm</id>
                <goals>
                  <goal>attached-rpm</goal>
                </goals>
              </execution>
            </executions>
          </plugin>
        </plugins>
      </build>
    </profile>

    <profile>

      <id>cfg-module-dist</id>

      <activation>
        <file>
          <missing>deactivate.cfg.module.dist</missing>
        </file>
      </activation>

      <build>
        <plugins>

          <plugin>
            <groupId>org.quattor.maven</groupId>
            <artifactId>quattor-build-maven-plugin</artifactId>
            <executions>
              <execution>
                <id>set-build-properties</id>
                <goals>
                  <goal>set-build-properties</goal>
                </goals>
              </execution>
            </executions>
          </plugin>

          <plugin>

            <groupId>org.apache.maven.plugins</groupId>
            <artifactId>maven-resources-plugin</artifactId>

            <executions>

              <execution>
                <id>filter-pan-sources</id>
                <phase>process-sources</phase>
                <goals>
                  <goal>copy-resources</goal>
                </goals>
                <configuration>
                  <encoding>UTF-8</encoding>
                  <delimiters>
                    <delimiter>${*}</delimiter>
                  </delimiters>
                  <outputDirectory>${project.build.directory}/pan/</outputDirectory>
                  <resources>
                    <resource>
                      <directory>src/main/pan</directory>
                      <filtering>true</filtering>
                    </resource>
                  </resources>
                </configuration>
              </execution>

              <execution>
                <id>filter-perl-sources</id>
                <phase>process-sources</phase>
                <goals>
                  <goal>copy-resources</goal>
                </goals>
                <configuration>
                  <encoding>UTF-8</encoding>
                  <delimiters>
                    <delimiter>${*}</delimiter>
                  </delimiters>
                  <outputDirectory>${project.build.directory}/lib/perl/NCM/Component</outputDirectory>
                  <resources>
                    <resource>
                      <directory>src/main/perl</directory>
                      <filtering>true</filtering>
                      <includes>
                        <include>*.pm</include>
                      </includes>
                    </resource>
                  </resources>
                </configuration>
              </execution>

              <execution>
                <id>filter-pod-sources</id>
                <phase>process-sources</phase>
                <goals>
                  <goal>copy-resources</goal>
                </goals>
                <configuration>
                  <encoding>UTF-8</encoding>
                  <delimiters>
                    <delimiter>${*}</delimiter>
                  </delimiters>
                  <outputDirectory>${project.build.directory}/doc/pod/NCM/Component</outputDirectory>
                  <resources>
                    <resource>
                      <directory>src/main/perl</directory>
                      <filtering>true</filtering>
                      <includes>
                        <include>*.pod</include>
                      </includes>
                    </resource>
                  </resources>
                </configuration>
              </execution>

            </executions>

          </plugin>


          <plugin>

            <groupId>org.quattor.pan</groupId>
            <artifactId>panc-maven-plugin</artifactId>

            <executions>

              <execution>
                <id>check-generated-pan-syntax</id>
                <phase>compile</phase>
                <goals>
                  <goal>check-syntax</goal>
                </goals>
                <configuration>
                  <sourceDirectory>${basedir}/target/pan</sourceDirectory>
                </configuration>
              </execution>

            </executions>

          </plugin>

          <plugin>
            <artifactId>maven-dependency-plugin</artifactId>

            <executions>

              <execution>
                <id>unpack-assemblies-scripts</id>
                <phase>process-sources</phase>
                <goals>
                  <goal>unpack</goal>
                </goals>
                <configuration>
                  <artifactItems>
                    <artifactItem>
                      <groupId>org.quattor.maven</groupId>
                      <artifactId>assemblies</artifactId>
                      <type>tar.gz</type>
                      <classifier>assemblies</classifier>
                    </artifactItem>
                    <artifactItem>
                      <groupId>org.quattor.maven</groupId>
                      <artifactId>build-scripts</artifactId>
                      <type>tar.gz</type>
                      <classifier>scripts</classifier>
                    </artifactItem>
                  </artifactItems>
                </configuration>
              </execution>

            </executions>
          </plugin>


          <plugin>
            <groupId>org.codehaus.mojo</groupId>
            <artifactId>exec-maven-plugin</artifactId>

            <executions>

              <execution>
                <id>pod2man</id>
                <phase>compile</phase>
                <goals>
                  <goal>exec</goal>
                </goals>
                <configuration>
                  <executable>target/dependency/build-scripts/pod2man.pl</executable>
                  <workingDirectory>${basedir}</workingDirectory>
                  <arguments>
                    <argument>${project.version}</argument>
                  </arguments>
                </configuration>
              </execution>

            </executions>

          </plugin>

          <plugin>
            <artifactId>maven-assembly-plugin</artifactId>
            <extensions>true</extensions>

            <executions>

              <execution>
                <id>tarballs</id>
                <phase>package</phase>
                <goals>
                  <goal>single</goal>
                </goals>
                <configuration>
                  <descriptorSourceDirectory>target/dependency/assemblies</descriptorSourceDirectory>
                </configuration>
              </execution>

            </executions>

          </plugin>

        </plugins>
      </build>
    </profile>

    <profile>
      <id>module-test</id>
      <activation>
        <property>
          <name>env.PERL5LIB</name>
        </property>
      </activation>
      <build>
<<<<<<< HEAD
        <plugins>
          <plugin>
            <groupId>org.codehaus.mojo</groupId>
            <artifactId>exec-maven-plugin</artifactId>
            <executions>
              <execution>
                <id>prove</id>
                <phase>test</phase>
                <goals>
                  <goal>exec</goal>
                </goals>
                <configuration>
                  <executable>prove</executable>
                  <workingDirectory>${basedir}</workingDirectory>
                  <arguments>
                    <argument>--harness=TAP::Harness::JUnit</argument>
                    <argument>-I</argument>
                    <argument>target/lib/perl</argument>
                    <argument>src/test/perl</argument>
                  </arguments>
                </configuration>
              </execution>
            </executions>
          </plugin>
        </plugins>
=======
	<plugins>
	  <plugin>
	    <groupId>org.codehaus.mojo</groupId>
	    <artifactId>exec-maven-plugin</artifactId>
	    <executions>
	      <execution>
		<id>prove</id>
		<phase>test</phase>
		<goals>
		  <goal>exec</goal>
		</goals>
		<configuration>
		  <executable>prove</executable>
		  <workingDirectory>${basedir}</workingDirectory>
		  <arguments>
		    <argument>--harness=TAP::Harness::JUnit</argument>
		    <argument>-I</argument>
		    <argument>target/lib/perl</argument>
		    <argument>-I</argument>
		    <argument>src/test/perl</argument>
		    <argument>src/test/perl</argument>
		  </arguments>
'		</configuration>
	      </execution>
	    </executions>
	  </plugin>
	</plugins>
>>>>>>> 69196c59
      </build>
    </profile>
  </profiles>


  <build>

    <pluginManagement>

      <plugins>

        <plugin>
          <groupId>org.quattor.maven</groupId>
          <artifactId>quattor-build-maven-plugin</artifactId>
          <version>1.17-SNAPSHOT</version>
        </plugin>

        <plugin>
          <groupId>org.codehaus.mojo</groupId>
          <artifactId>rpm-maven-plugin</artifactId>

          <configuration>
            <version>${no-snapshot-version}</version>
            <release>${RELEASE}</release>
            <summary>ncm-${project.artifactId}</summary>
            <name>ncm-${project.artifactId}</name>
            <group>Quattor</group>
            <packager>Quattor</packager>
            <vendor>Quattor</vendor>
            <copyright>${license-url}</copyright>
            <url>${project.url}</url>
            <provides>
              <provide>ncm-${project.artifactId}</provide>
            </provides>
            <needarch>noarch</needarch>
            <description>${project.name}</description>
            <requires>
              <require>ncm-ncd</require>
              <require>libuser</require>
            </requires>

            <mappings>

              <mapping>
                <directory>/usr/lib</directory>
                <filemode>755</filemode>
                <username>root</username>
                <groupname>root</groupname>
                <directoryIncluded>false</directoryIncluded>
                <sources>
                  <source>
                    <location>target/lib</location>
                  </source>
                </sources>
              </mapping>

              <mapping>
                <directory>/usr/share/doc/ncm-${project.artifactId}-${project.version}</directory>
                <filemode>644</filemode>
                <username>root</username>
                <groupname>root</groupname>
                <documentation>true</documentation>
                <directoryIncluded>false</directoryIncluded>
                <sources>
                  <source>
                    <location>${basedir}</location>
                    <includes>
                      <include>ChangeLog</include>
                    </includes>
                  </source>
                </sources>
              </mapping>

              <mapping>
                <directory>/usr/share/doc/pan</directory>
                <filemode>644</filemode>
                <username>root</username>
                <groupname>root</groupname>
                <documentation>true</documentation>
                <directoryIncluded>false</directoryIncluded>
                <sources>
                  <source>
                    <location>target/pan</location>
                  </source>
                </sources>
              </mapping>

              <mapping>
                <directory>/usr/share/man</directory>
                <filemode>644</filemode>
                <username>root</username>
                <groupname>root</groupname>
                <documentation>true</documentation>
                <directoryIncluded>false</directoryIncluded>
                <sources>
                  <source>
                    <location>target/doc/man</location>
                  </source>
                </sources>
              </mapping>

            </mappings>
          </configuration>
        </plugin>

      </plugins>

    </pluginManagement>

  </build>

</project><|MERGE_RESOLUTION|>--- conflicted
+++ resolved
@@ -301,33 +301,6 @@
         </property>
       </activation>
       <build>
-<<<<<<< HEAD
-        <plugins>
-          <plugin>
-            <groupId>org.codehaus.mojo</groupId>
-            <artifactId>exec-maven-plugin</artifactId>
-            <executions>
-              <execution>
-                <id>prove</id>
-                <phase>test</phase>
-                <goals>
-                  <goal>exec</goal>
-                </goals>
-                <configuration>
-                  <executable>prove</executable>
-                  <workingDirectory>${basedir}</workingDirectory>
-                  <arguments>
-                    <argument>--harness=TAP::Harness::JUnit</argument>
-                    <argument>-I</argument>
-                    <argument>target/lib/perl</argument>
-                    <argument>src/test/perl</argument>
-                  </arguments>
-                </configuration>
-              </execution>
-            </executions>
-          </plugin>
-        </plugins>
-=======
 	<plugins>
 	  <plugin>
 	    <groupId>org.codehaus.mojo</groupId>
@@ -355,7 +328,6 @@
 	    </executions>
 	  </plugin>
 	</plugins>
->>>>>>> 69196c59
       </build>
     </profile>
   </profiles>
